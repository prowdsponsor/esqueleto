name:                esqueleto
version:             2.0.0
synopsis:            Type-safe EDSL for SQL queries on persistent backends.
homepage:            https://github.com/meteficha/esqueleto
license:             BSD3
license-file:        LICENSE
author:              Felipe Lessa
maintainer:          felipe.lessa@gmail.com
copyright:           (c) 2012-2014 Felipe Almeida Lessa
category:            Database
build-type:          Simple
cabal-version:       >=1.8
description:
  @esqueleto@ is a bare bones, type-safe EDSL for SQL queries
  that works with unmodified @persistent@ SQL backends.  Its
  language closely resembles SQL, so you don't have to learn
  new concepts, just new syntax, and it's fairly easy to
  predict the generated SQL and optimize it for your backend.
  Most kinds of errors committed when writing SQL are caught as
  compile-time errors---although it is possible to write
  type-checked @esqueleto@ queries that fail at runtime.
  .
  @persistent@ is a library for type-safe data serialization.  It
  has many kinds of backends, such as SQL backends
  (@persistent-mysql@, @persistent-postgresql@,
  @persistent-sqlite@) and NoSQL backends (@persistent-mongoDB@).
  While @persistent@ is a nice library for storing and retrieving
  records, including with filters, it does not try to support
  some of the features that are specific to SQL backends.  In
  particular, @esqueleto@ is the recommended library for
  type-safe @JOIN@s on @persistent@ SQL backends.  (The
  alternative is using raw SQL, but that's error prone and does
  not offer any composability.)
  .
  Currently, @SELECT@s, @UPDATE@s, @INSERT@s and @DELETE@s are supported.
  Not all SQL features are available, but most of them can be easily added
  (especially functions), so please open an issue or send a pull request if
  you need anything that is not covered by @esqueleto@ on
  <https://github.com/meteficha/esqueleto/>.
  .
  The name of this library means \"skeleton\" in Portuguese and
  contains all three SQL letters in the correct order =).  It was
  inspired by Scala's Squeryl but created from scratch.

source-repository head
  type:     git
  location: git://github.com/meteficha/esqueleto.git

Flag postgresql
  Description: test postgresql. default is to test sqlite.
  Default: False

Flag mysql
  Description: test MySQL/MariaDB. default is to test sqlite.
  Default: False

library
  exposed-modules:
    Database.Esqueleto
    Database.Esqueleto.Internal.Language
    Database.Esqueleto.Internal.Sql
  other-modules:
    Database.Esqueleto.Internal.PersistentImport
  build-depends:
      base                 >= 4.5    && < 4.8
<<<<<<< HEAD
    , text                 >= 0.11
=======
    , text                 >= 0.11   && < 1.2
>>>>>>> 3604f768
    , persistent           >= 2.0    && < 2.1
    , transformers         >= 0.2
    , unordered-containers >= 0.2
    , tagged               >= 0.2

    , monad-logger
    , conduit              >= 1.1
    , resourcet            >= 1.1
  hs-source-dirs: src/
  ghc-options: -Wall

test-suite test
  type: exitcode-stdio-1.0
  ghc-options:    -Wall
  hs-source-dirs: test
  main-is:        Test.hs
  build-depends:
      -- Library dependencies used on the tests.  No need to
      -- specify versions since they'll use the same as above.
      base, persistent, transformers, resourcet, text

      -- Test-only dependencies
    , conduit             >= 1.1
    , containers
    , HUnit
    , QuickCheck
    , hspec               >= 1.8
    , persistent-sqlite   >= 2.0 && < 2.1
    , persistent-template >= 2.0 && < 2.1
    , monad-control
    , monad-logger        >= 0.3

      -- This library
    , esqueleto

  if flag(postgresql)
    build-depends:
        postgresql-simple     >= 0.2
      , postgresql-libpq      >= 0.6
      , persistent-postgresql >= 2.0
    
    cpp-options: -DWITH_POSTGRESQL

  if flag(mysql)
    build-depends:
        mysql-simple          >= 0.2.2.3
      , mysql                 >= 0.1.1.3
      , persistent-mysql      >= 2.0

    cpp-options: -DWITH_MYSQL<|MERGE_RESOLUTION|>--- conflicted
+++ resolved
@@ -63,11 +63,7 @@
     Database.Esqueleto.Internal.PersistentImport
   build-depends:
       base                 >= 4.5    && < 4.8
-<<<<<<< HEAD
-    , text                 >= 0.11
-=======
     , text                 >= 0.11   && < 1.2
->>>>>>> 3604f768
     , persistent           >= 2.0    && < 2.1
     , transformers         >= 0.2
     , unordered-containers >= 0.2
