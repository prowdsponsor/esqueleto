name:                esqueleto
<<<<<<< HEAD
version:             2.0.0
synopsis:            Bare bones, type-safe EDSL for SQL queries on persistent backends.
=======
version:             1.4.1.2
synopsis:            Type-safe EDSL for SQL queries on persistent backends.
>>>>>>> f77ff7b1
homepage:            https://github.com/meteficha/esqueleto
license:             BSD3
license-file:        LICENSE
author:              Felipe Lessa
maintainer:          felipe.lessa@gmail.com
copyright:           (c) 2012-2014 Felipe Almeida Lessa
category:            Database
build-type:          Simple
cabal-version:       >=1.8
description:
  @esqueleto@ is a bare bones, type-safe EDSL for SQL queries
  that works with unmodified @persistent@ SQL backends.  Its
  language closely resembles SQL, so you don't have to learn
  new concepts, just new syntax, and it's fairly easy to
  predict the generated SQL and optimize it for your backend.
  Most kinds of errors committed when writing SQL are caught as
  compile-time errors---although it is possible to write
  type-checked @esqueleto@ queries that fail at runtime.
  .
  @persistent@ is a library for type-safe data serialization.  It
  has many kinds of backends, such as SQL backends
  (@persistent-mysql@, @persistent-postgresql@,
  @persistent-sqlite@) and NoSQL backends (@persistent-mongoDB@).
  While @persistent@ is a nice library for storing and retrieving
  records, including with filters, it does not try to support
  some of the features that are specific to SQL backends.  In
  particular, @esqueleto@ is the recommended library for
  type-safe @JOIN@s on @persistent@ SQL backends.  (The
  alternative is using raw SQL, but that's error prone and does
  not offer any composability.)
  .
  Currently, @SELECT@s, @UPDATE@s, @INSERT@s and @DELETE@s are supported.
  Not all SQL features are available, but most of them can be easily added
  (especially functions), so please open an issue or send a pull request if
  you need anything that is not covered by @esqueleto@ on
  <https://github.com/meteficha/esqueleto/>.
  .
  The name of this library means \"skeleton\" in Portuguese and
  contains all three SQL letters in the correct order =).  It was
  inspired by Scala's Squeryl but created from scratch.

source-repository head
  type:     git
  location: git://github.com/meteficha/esqueleto.git

Flag postgresql
  Description: test postgresql. default is to test sqlite.
  Default: False

Flag mysql
  Description: test MySQL/MariaDB. default is to test sqlite.
  Default: False

library
  exposed-modules:
    Database.Esqueleto
    Database.Esqueleto.Internal.Language
    Database.Esqueleto.Internal.Sql
  other-modules:
    Database.Esqueleto.Internal.PersistentImport
  build-depends:
<<<<<<< HEAD
      base                 >= 4.5    && < 4.7
    , text                 == 0.11.*
    , persistent           >= 2.0    && < 2.1
=======
      base                 >= 4.5    && < 4.8
    , text                 >= 0.11
    , persistent           >= 1.3    && < 1.4
>>>>>>> f77ff7b1
    , transformers         >= 0.2
    , unordered-containers >= 0.2
    , tagged               >= 0.2

    , monad-logger
<<<<<<< HEAD
    , conduit
    , resourcet            >= 1.1
=======
    , conduit              >= 1.1
    , resourcet
>>>>>>> f77ff7b1
  hs-source-dirs: src/
  ghc-options: -Wall

test-suite test
  type: exitcode-stdio-1.0
  ghc-options:    -Wall
  hs-source-dirs: test
  main-is:        Test.hs
  build-depends:
      -- Library dependencies used on the tests.  No need to
      -- specify versions since they'll use the same as above.
      base, persistent, transformers, resourcet, text

      -- Test-only dependencies
    , conduit             >= 1.1
    , containers
    , HUnit
    , QuickCheck
<<<<<<< HEAD
    , hspec               >= 1.3 && < 1.8
    , persistent-sqlite   >= 2.0 && < 2.1
    , persistent-template >= 2.0 && < 2.1
=======
    , hspec               >= 1.8
    , persistent-sqlite   >= 1.2 && < 1.4
    , persistent-template >= 1.2 && < 1.4
>>>>>>> f77ff7b1
    , monad-control
    , monad-logger        >= 0.3

      -- This library
    , esqueleto

  if flag(postgresql)
    build-depends:
        postgresql-simple     >= 0.2
      , postgresql-libpq      >= 0.6
<<<<<<< HEAD
      , persistent-postgresql >= 2.0
    
=======
      , persistent-postgresql >= 1.2.0

>>>>>>> f77ff7b1
    cpp-options: -DWITH_POSTGRESQL

  if flag(mysql)
    build-depends:
        mysql-simple          >= 0.2.2.3
      , mysql                 >= 0.1.1.3
      , persistent-mysql      >= 2.0

    cpp-options: -DWITH_MYSQL<|MERGE_RESOLUTION|>--- conflicted
+++ resolved
@@ -1,11 +1,6 @@
 name:                esqueleto
-<<<<<<< HEAD
 version:             2.0.0
-synopsis:            Bare bones, type-safe EDSL for SQL queries on persistent backends.
-=======
-version:             1.4.1.2
 synopsis:            Type-safe EDSL for SQL queries on persistent backends.
->>>>>>> f77ff7b1
 homepage:            https://github.com/meteficha/esqueleto
 license:             BSD3
 license-file:        LICENSE
@@ -67,27 +62,16 @@
   other-modules:
     Database.Esqueleto.Internal.PersistentImport
   build-depends:
-<<<<<<< HEAD
-      base                 >= 4.5    && < 4.7
-    , text                 == 0.11.*
-    , persistent           >= 2.0    && < 2.1
-=======
       base                 >= 4.5    && < 4.8
     , text                 >= 0.11
-    , persistent           >= 1.3    && < 1.4
->>>>>>> f77ff7b1
+    , persistent           >= 2.0    && < 2.1
     , transformers         >= 0.2
     , unordered-containers >= 0.2
     , tagged               >= 0.2
 
     , monad-logger
-<<<<<<< HEAD
-    , conduit
+    , conduit              >= 1.1
     , resourcet            >= 1.1
-=======
-    , conduit              >= 1.1
-    , resourcet
->>>>>>> f77ff7b1
   hs-source-dirs: src/
   ghc-options: -Wall
 
@@ -106,15 +90,9 @@
     , containers
     , HUnit
     , QuickCheck
-<<<<<<< HEAD
-    , hspec               >= 1.3 && < 1.8
+    , hspec               >= 1.8
     , persistent-sqlite   >= 2.0 && < 2.1
     , persistent-template >= 2.0 && < 2.1
-=======
-    , hspec               >= 1.8
-    , persistent-sqlite   >= 1.2 && < 1.4
-    , persistent-template >= 1.2 && < 1.4
->>>>>>> f77ff7b1
     , monad-control
     , monad-logger        >= 0.3
 
@@ -125,13 +103,8 @@
     build-depends:
         postgresql-simple     >= 0.2
       , postgresql-libpq      >= 0.6
-<<<<<<< HEAD
       , persistent-postgresql >= 2.0
     
-=======
-      , persistent-postgresql >= 1.2.0
-
->>>>>>> f77ff7b1
     cpp-options: -DWITH_POSTGRESQL
 
   if flag(mysql)
