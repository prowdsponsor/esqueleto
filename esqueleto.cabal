name:                esqueleto
<<<<<<< HEAD
version:             1.4.4
=======
version:             2.0.0
>>>>>>> 30964d95
synopsis:            Type-safe EDSL for SQL queries on persistent backends.
homepage:            https://github.com/prowdsponsor/esqueleto
license:             BSD3
license-file:        LICENSE
author:              Felipe Lessa
maintainer:          felipe.lessa@gmail.com
copyright:           (c) 2012-2014 Felipe Almeida Lessa
category:            Database
build-type:          Simple
cabal-version:       >=1.8
description:
  @esqueleto@ is a bare bones, type-safe EDSL for SQL queries
  that works with unmodified @persistent@ SQL backends.  Its
  language closely resembles SQL, so you don't have to learn
  new concepts, just new syntax, and it's fairly easy to
  predict the generated SQL and optimize it for your backend.
  Most kinds of errors committed when writing SQL are caught as
  compile-time errors---although it is possible to write
  type-checked @esqueleto@ queries that fail at runtime.
  .
  @persistent@ is a library for type-safe data serialization.  It
  has many kinds of backends, such as SQL backends
  (@persistent-mysql@, @persistent-postgresql@,
  @persistent-sqlite@) and NoSQL backends (@persistent-mongoDB@).
  While @persistent@ is a nice library for storing and retrieving
  records, including with filters, it does not try to support
  some of the features that are specific to SQL backends.  In
  particular, @esqueleto@ is the recommended library for
  type-safe @JOIN@s on @persistent@ SQL backends.  (The
  alternative is using raw SQL, but that's error prone and does
  not offer any composability.)
  .
  Currently, @SELECT@s, @UPDATE@s, @INSERT@s and @DELETE@s are supported.
  Not all SQL features are available, but most of them can be easily added
  (especially functions), so please open an issue or send a pull request if
  you need anything that is not covered by @esqueleto@ on
  <https://github.com/prowdsponsor/esqueleto/>.
  .
  The name of this library means \"skeleton\" in Portuguese and
  contains all three SQL letters in the correct order =).  It was
  inspired by Scala's Squeryl but created from scratch.

source-repository head
  type:     git
  location: git://github.com/prowdsponsor/esqueleto.git

Flag postgresql
  Description: test postgresql. default is to test sqlite.
  Default: False

Flag mysql
  Description: test MySQL/MariaDB. default is to test sqlite.
  Default: False

library
  exposed-modules:
    Database.Esqueleto
    Database.Esqueleto.Internal.Language
    Database.Esqueleto.Internal.Sql
  other-modules:
    Database.Esqueleto.Internal.PersistentImport
  build-depends:
      base                 >= 4.5    && < 4.8
    , text                 >= 0.11   && < 1.2
    , persistent           >= 2.0    && < 2.1
    , transformers         >= 0.2
    , unordered-containers >= 0.2
    , tagged               >= 0.2

    , monad-logger
    , conduit              >= 1.1
    , resourcet            >= 1.1
  hs-source-dirs: src/
  ghc-options: -Wall

test-suite test
  type: exitcode-stdio-1.0
  ghc-options:    -Wall
  hs-source-dirs: test
  main-is:        Test.hs
  build-depends:
      -- Library dependencies used on the tests.  No need to
      -- specify versions since they'll use the same as above.
      base, persistent, transformers, resourcet, text

      -- Test-only dependencies
    , conduit             >= 1.1
    , containers
    , HUnit
    , QuickCheck
    , hspec               >= 1.8
    , persistent-sqlite   >= 2.0 && < 2.1
    , persistent-template >= 2.0 && < 2.1
    , monad-control
    , monad-logger        >= 0.3

      -- This library
    , esqueleto

  if flag(postgresql)
    build-depends:
        postgresql-simple     >= 0.2
      , postgresql-libpq      >= 0.6
      , persistent-postgresql >= 2.0
    
    cpp-options: -DWITH_POSTGRESQL

  if flag(mysql)
    build-depends:
        mysql-simple          >= 0.2.2.3
      , mysql                 >= 0.1.1.3
      , persistent-mysql      >= 2.0

    cpp-options: -DWITH_MYSQL<|MERGE_RESOLUTION|>--- conflicted
+++ resolved
@@ -1,9 +1,5 @@
 name:                esqueleto
-<<<<<<< HEAD
-version:             1.4.4
-=======
 version:             2.0.0
->>>>>>> 30964d95
 synopsis:            Type-safe EDSL for SQL queries on persistent backends.
 homepage:            https://github.com/prowdsponsor/esqueleto
 license:             BSD3
@@ -68,7 +64,7 @@
   build-depends:
       base                 >= 4.5    && < 4.8
     , text                 >= 0.11   && < 1.2
-    , persistent           >= 2.0    && < 2.1
+    , persistent           >= 2.0.2  && < 2.1
     , transformers         >= 0.2
     , unordered-containers >= 0.2
     , tagged               >= 0.2
