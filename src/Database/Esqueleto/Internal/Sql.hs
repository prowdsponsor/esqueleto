--- conflicted
+++ resolved
@@ -51,11 +51,7 @@
 import Control.Monad (ap, MonadPlus(..), liftM)
 import Control.Monad.IO.Class (MonadIO(..))
 import Control.Monad.Trans.Class (lift)
-<<<<<<< HEAD
-import qualified Control.Monad.Trans.Resource as Res
-=======
-import Control.Monad.Trans.Resource (MonadResource)
->>>>>>> f77ff7b1
+import qualified Control.Monad.Trans.Reader as R
 import Data.Int (Int64)
 import Data.List (intersperse)
 import Data.Monoid (Monoid(..), (<>))
@@ -69,12 +65,8 @@
 import qualified Data.Text as T
 import qualified Data.Text.Lazy as TL
 import qualified Data.Text.Lazy.Builder as TLB
-<<<<<<< HEAD
-import qualified Data.Text.Lazy.Builder.Int as TLBI
 import Data.Acquire (with, allocateAcquire, Acquire)
 import Control.Monad.Trans.Resource (MonadResource)
-=======
->>>>>>> f77ff7b1
 
 import Database.Esqueleto.Internal.Language
 
@@ -551,7 +543,6 @@
 -- | (Internal) Execute an @esqueleto@ @SELECT@ 'SqlQuery' inside
 -- @persistent@'s 'SqlPersistT' monad.
 rawSelectSource :: ( SqlSelect a r
-<<<<<<< HEAD
                    , MonadIO m1
                    , MonadIO m2 )
                  => Mode
@@ -563,18 +554,6 @@
         res <- run conn
         return $ (C.$= massage) `fmap` res
     where
-=======
-                   , MonadResource m
-                   , MonadSqlPersist m )
-                 => Mode
-                 -> SqlQuery a
-                 -> m (C.Source m r)
-rawSelectSource mode query = src
-    where
-      src = do
-        conn <- askSqlConn
-        return $ run conn C.$= massage
->>>>>>> f77ff7b1
 
       run conn =
         uncurry rawQueryRes $
@@ -594,7 +573,6 @@
 -- | Execute an @esqueleto@ @SELECT@ query inside @persistent@'s
 -- 'SqlPersistT' monad and return a 'C.Source' of rows.
 selectSource :: ( SqlSelect a r
-<<<<<<< HEAD
                 , MonadResource m )
              => SqlQuery a
              -> C.Source (SqlPersistT m) r
@@ -603,13 +581,6 @@
         res <- rawSelectSource SELECT query
         fmap snd $ allocateAcquire res
     src
-=======
-                , MonadResource m
-                , MonadSqlPersist m )
-             => SqlQuery a
-             -> m (C.Source m r)
-selectSource = rawSelectSource SELECT
->>>>>>> f77ff7b1
 
 
 -- | Execute an @esqueleto@ @SELECT@ query inside @persistent@'s
@@ -654,19 +625,12 @@
 -- function composition that the @p@ inside the query is of type
 -- @SqlExpr (Entity Person)@.
 select :: ( SqlSelect a r
-<<<<<<< HEAD
           , MonadIO m )
        => SqlQuery a -> SqlPersistT m [r]
 select query = do
     res <- rawSelectSource SELECT query
     conn <- R.ask
     liftIO $ with res $ flip R.runReaderT conn . runSource
-=======
-          , MonadResource m
-          , MonadSqlPersist m )
-       => SqlQuery a -> m [r]
-select = selectSource >=> runSource
->>>>>>> f77ff7b1
 
 
 -- | Execute an @esqueleto@ @SELECT DISTINCT@ query inside
@@ -674,7 +638,6 @@
 -- rows.
 selectDistinctSource
   :: ( SqlSelect a r
-<<<<<<< HEAD
      , MonadResource m )
   => SqlQuery a
   -> C.Source (SqlPersistT m) r
@@ -683,19 +646,11 @@
         res <- rawSelectSource SELECT_DISTINCT query
         fmap snd $ allocateAcquire res
     src
-=======
-     , MonadResource m
-     , MonadSqlPersist m )
-  => SqlQuery a
-  -> m (C.Source m r)
-selectDistinctSource = rawSelectSource SELECT_DISTINCT
->>>>>>> f77ff7b1
 
 
 -- | Execute an @esqueleto@ @SELECT DISTINCT@ query inside
 -- @persistent@'s 'SqlPersistT' monad and return a list of rows.
 selectDistinct :: ( SqlSelect a r
-<<<<<<< HEAD
                   , MonadIO m )
                => SqlQuery a -> SqlPersistT m [r]
 selectDistinct query = do
@@ -708,18 +663,6 @@
 runSource :: Monad m =>
              C.Source (SqlPersistT m) r
           -> SqlPersistT m [r]
-=======
-                  , MonadResource m
-                  , MonadSqlPersist m )
-               => SqlQuery a -> m [r]
-selectDistinct = selectDistinctSource >=> runSource
-
-
--- | (Internal) Run a 'C.Source' of rows.
-runSource :: MonadResource m =>
-             C.Source m r
-          -> m [r]
->>>>>>> f77ff7b1
 runSource src = src C.$$ CL.consume
 
 
@@ -728,22 +671,12 @@
 
 -- | (Internal) Execute an @esqueleto@ statement inside
 -- @persistent@'s 'SqlPersistT' monad.
-<<<<<<< HEAD
-rawEsqueleto :: ( MonadIO m )
-=======
-rawEsqueleto :: ( MonadResource m
-                , MonadSqlPersist m
-                , SqlSelect a r )
->>>>>>> f77ff7b1
+rawEsqueleto :: ( MonadIO m, SqlSelect a r )
            => Mode
            -> SqlQuery a
-           -> m Int64
+           -> SqlPersistT m Int64
 rawEsqueleto mode query = do
-<<<<<<< HEAD
   conn <- R.ask
-=======
-  conn <- askSqlConn
->>>>>>> f77ff7b1
   uncurry rawExecuteCount $
     first builderToText $
     toRawSql mode (conn, initialIdentState) query
@@ -771,7 +704,6 @@
 -- from $ \\(appointment :: SqlExpr (Entity Appointment)) ->
 -- return ()
 -- @
-<<<<<<< HEAD
 delete :: ( MonadIO m )
        => SqlQuery ()
        -> SqlPersistT m ()
@@ -780,20 +712,8 @@
 
 -- | Same as 'delete', but returns the number of rows affected.
 deleteCount :: ( MonadIO m )
-=======
-delete :: ( MonadResource m
-          , MonadSqlPersist m )
-       => SqlQuery ()
-       -> m ()
-delete = void . deleteCount
-
-
--- | Same as 'delete', but returns the number of rows affected.
-deleteCount :: ( MonadResource m
-               , MonadSqlPersist m )
->>>>>>> f77ff7b1
             => SqlQuery ()
-            -> m Int64
+            -> SqlPersistT m Int64
 deleteCount = rawEsqueleto DELETE
 
 
@@ -809,7 +729,6 @@
 -- set p [ PersonAge =. just (val thisYear) -. p ^. PersonBorn ]
 -- where_ $ isNull (p ^. PersonAge)
 -- @
-<<<<<<< HEAD
 update :: ( MonadIO m
           , SqlEntity val )
        => (SqlExpr (Entity val) -> SqlQuery ())
@@ -819,42 +738,10 @@
 
 -- | Same as 'update', but returns the number of rows affected.
 updateCount :: ( MonadIO m
-=======
-update :: ( MonadResource m
-          , MonadSqlPersist m
-          , SqlEntity val )
-       => (SqlExpr (Entity val) -> SqlQuery ())
-       -> m ()
-update = void . updateCount
-
-
--- | Same as 'update', but returns the number of rows affected.
-updateCount :: ( MonadResource m
-               , MonadSqlPersist m
->>>>>>> f77ff7b1
                , SqlEntity val )
             => (SqlExpr (Entity val) -> SqlQuery ())
-            -> m Int64
+            -> SqlPersistT m Int64
 updateCount = rawEsqueleto UPDATE . from
-
-
--- | Insert a 'PersistField' for every selected value.
-insertSelect :: ( MonadResource m
-                , MonadSqlPersist m
-                , PersistEntity a )
-             => SqlQuery (SqlExpr (Insertion a)) -> m ()
-insertSelect =
-  void . rawEsqueleto (INSERT_INTO SELECT) . fmap EInsertFinal
-
-
--- | Insert a 'PersistField' for every unique selected value.
-insertSelectDistinct
-  :: ( MonadResource m
-     , MonadSqlPersist m
-     , PersistEntity a )
-  => SqlQuery (SqlExpr (Insertion a)) -> m ()
-insertSelectDistinct =
-  void . rawEsqueleto (INSERT_INTO SELECT_DISTINCT) . fmap EInsertFinal
 
 
 ----------------------------------------------------------------------
@@ -1612,27 +1499,22 @@
 from16P = const Proxy
 
 to16 :: ((a,b),(c,d),(e,f),(g,h),(i,j),(k,l),(m,n),(o,p)) -> (a,b,c,d,e,f,g,h,i,j,k,l,m,n,o,p)
-<<<<<<< HEAD
 to16 ((a,b),(c,d),(e,f),(g,h),(i,j),(k,l),(m,n),(o,p)) = (a,b,c,d,e,f,g,h,i,j,k,l,m,n,o,p)
 
 
 -- | Insert a 'PersistField' for every selected value.
-insertSelect :: (MonadIO m, SqlSelect (SqlExpr (Insertion a)) r, PersistEntity a) =>
+insertSelect :: (MonadIO m, PersistEntity a) =>
   SqlQuery (SqlExpr (Insertion a)) -> SqlPersistT m ()
 insertSelect = insertGeneralSelect SELECT
 
 
 -- | Insert a 'PersistField' for every unique selected value.
-insertSelectDistinct :: (MonadIO m, SqlSelect (SqlExpr (Insertion a)) r, PersistEntity a) =>
+insertSelectDistinct :: (MonadIO m, PersistEntity a) =>
   SqlQuery (SqlExpr (Insertion a)) -> SqlPersistT m ()
 insertSelectDistinct = insertGeneralSelect SELECT_DISTINCT
 
 
-insertGeneralSelect :: (MonadIO m, SqlSelect (SqlExpr (Insertion a)) r, PersistEntity a) =>
+insertGeneralSelect :: (MonadIO m, PersistEntity a) =>
   Mode -> SqlQuery (SqlExpr (Insertion a)) -> SqlPersistT m ()
-insertGeneralSelect mode query = do
-  conn <- R.ask
-  uncurry rawExecute $ first builderToText $ toRawSql mode insertQuery (conn, initialIdentState) query
-=======
-to16 ((a,b),(c,d),(e,f),(g,h),(i,j),(k,l),(m,n),(o,p)) = (a,b,c,d,e,f,g,h,i,j,k,l,m,n,o,p)
->>>>>>> f77ff7b1
+insertGeneralSelect mode =
+  liftM (const ()) . rawEsqueleto (INSERT_INTO mode) . fmap EInsertFinal